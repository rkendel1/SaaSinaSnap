--- conflicted
+++ resolved
@@ -1,9 +1,5 @@
 import { NextRequest, NextResponse } from 'next/server';
-<<<<<<< HEAD
-=======
-
 import { createServerClient } from '@supabase/ssr';
->>>>>>> 2b590523
 
 import { ApiKeyService } from '@/features/api-key-management/services/api-key-service';
 
