import { notFound } from 'next/navigation';

import { CreatorLandingPage } from '@/features/creator/components/creator-landing-page';
import { getCreatorBySlug } from '@/features/creator/controllers/get-creator-by-slug';
import { getCreatorProducts } from '@/features/creator/controllers/get-creator-products';
import { getWhiteLabeledPage } from '@/features/creator/controllers/get-white-labeled-page';

interface CreatorPageProps {
  params: Promise<{ creatorSlug: string }>;
  searchParams: Promise<{ preview?: string }>; // Changed to Promise
}

export default async function CreatorPage({ params, searchParams }: CreatorPageProps) {
  const { creatorSlug } = await params;
  const resolvedSearchParams = await searchParams; // Await here
  const isPreview = resolvedSearchParams.preview === 'true'; // Get preview flag
  
  // Get creator profile
  const creator = await getCreatorBySlug(creatorSlug, isPreview); // Pass isPreview
  if (!creator) {
    notFound();
  }

  // Get creator's products and white-labeled page config
  const [products, pageConfig] = await Promise.all([
    getCreatorProducts(creator.id),
    getWhiteLabeledPage(creator.id, 'landing')
  ]);

  return (
    <CreatorLandingPage 
      creator={creator}
      products={products}
      pageConfig={pageConfig}
    />
  );
}

export async function generateMetadata({ params, searchParams }: CreatorPageProps) { // Add searchParams
  const { creatorSlug } = await params;
  const resolvedSearchParams = await searchParams; // Await here
  const isPreview = resolvedSearchParams.preview === 'true'; // Get preview flag
  const creator = await getCreatorBySlug(creatorSlug, isPreview); // Pass isPreview
  
  if (!creator) {
    return {
      title: 'Creator Not Found',
    };
  }

  return {
    title: creator.business_name || 'SaaSinaSnap',
<<<<<<< HEAD
    description: creator.business_description || 'Discover our amazing products and services',
    openGraph: {
      title: creator.business_name || 'SaaSinaSnap',
      description: creator.business_description || 'Discover our amazing products and services',
=======
    description: creator.business_description || 'SaaS in a Snap - Get your business running quickly',
    openGraph: {
      title: creator.business_name || 'SaaSinaSnap',
      description: creator.business_description || 'SaaS in a Snap - Get your business running quickly',
>>>>>>> 362ec306
      images: creator.business_logo_url ? [creator.business_logo_url] : [],
    },
  };
}<|MERGE_RESOLUTION|>--- conflicted
+++ resolved
@@ -50,17 +50,10 @@
 
   return {
     title: creator.business_name || 'SaaSinaSnap',
-<<<<<<< HEAD
-    description: creator.business_description || 'Discover our amazing products and services',
-    openGraph: {
-      title: creator.business_name || 'SaaSinaSnap',
-      description: creator.business_description || 'Discover our amazing products and services',
-=======
     description: creator.business_description || 'SaaS in a Snap - Get your business running quickly',
     openGraph: {
       title: creator.business_name || 'SaaSinaSnap',
       description: creator.business_description || 'SaaS in a Snap - Get your business running quickly',
->>>>>>> 362ec306
       images: creator.business_logo_url ? [creator.business_logo_url] : [],
     },
   };
